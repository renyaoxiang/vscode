--- conflicted
+++ resolved
@@ -9,10 +9,7 @@
 	"callstackSection": "Раздел стека вызовов",
 	"debugStopped": "Приостановлено на {0}",
 	"callStackAriaLabel": "Отладка стека вызовов",
-<<<<<<< HEAD
-=======
 	"session": "Сеанс",
->>>>>>> 8647b7c1
 	"paused": "Приостановлено",
 	"running": "Работает",
 	"thread": "Поток",
