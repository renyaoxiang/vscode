--- conflicted
+++ resolved
@@ -1,12 +1,7 @@
 {
   "name": "code-oss-dev",
-<<<<<<< HEAD
-  "version": "1.3.0",
+  "version": "1.4.0",
   "electronVersion": "1.2.6",
-=======
-  "version": "1.4.0",
-  "electronVersion": "0.37.6",
->>>>>>> ebba0c36
   "author": {
     "name": "Microsoft Corporation"
   },
